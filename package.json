--- conflicted
+++ resolved
@@ -1,10 +1,6 @@
 {
   "name": "@cntrl-site/effects",
-<<<<<<< HEAD
-  "version": "1.0.5",
-=======
-  "version": "1.0.6",
->>>>>>> 7b31ca50
+  "version": "1.0.5-1",
   "description": "FX Module for websites made in Control.",
   "main": "lib/index.js",
   "types": "src/index.ts",
